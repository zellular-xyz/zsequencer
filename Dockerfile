# Use the official Ubuntu 24.04 image as the base image
FROM ubuntu:24.04

# Download the uv binaries
COPY --from=ghcr.io/astral-sh/uv:0.6.14 /uv /uvx /bin/

# Set environment variables to avoid writing .pyc files and ensure stdout/stderr is flushed
ENV PYTHONUNBUFFERED 1
ENV PYTHONDONTWRITEBYTECODE 1

# Install necessary packages and dependencies
RUN apt-get update && \
    apt-get install -y python3 python3-pip python3-dev libgmp3-dev wget unzip cmake build-essential && \
    rm -rf /var/lib/apt/lists/*

# Download and install mcl
RUN wget https://github.com/herumi/mcl/archive/refs/tags/v1.93.zip && \
    unzip v1.93.zip && \
    cd mcl-1.93 && \
    mkdir build && \
    cd build && \
    cmake .. && \
    make && \
    make install && \
    cd ../.. && \
    rm -rf mcl-1.93 v1.93.zip

# Create and set the working directory
WORKDIR /app

# Copy the requirements and lock files to the working directory
COPY pyproject.toml /app/
COPY uv.lock /app/

# Install the Python dependencies
RUN uv sync --compile-bytecode --frozen --no-dev

# Copy the required project files to the working directory
COPY node /app/zsequencer/node
COPY sequencer /app/zsequencer/sequencer
COPY common /app/zsequencer/common
COPY utils /app/zsequencer/utils
COPY sequencer_sabotage_simulation /app/zsequencer/sequencer_sabotage_simulation
COPY schema.py /app/zsequencer/schema.py
COPY config.py /app/zsequencer/config.py
COPY settings.py /app/zsequencer/settings.py
COPY run.py /app/zsequencer/run.py

# Command to run the application
<<<<<<< HEAD
CMD ["uv", "run", "--no-sync", "zsequencer/run.py"]
=======
CMD ["uv", "run", "python3", "zsequencer/run.py"]
>>>>>>> db2fd867
<|MERGE_RESOLUTION|>--- conflicted
+++ resolved
@@ -47,8 +47,4 @@
 COPY run.py /app/zsequencer/run.py
 
 # Command to run the application
-<<<<<<< HEAD
-CMD ["uv", "run", "--no-sync", "zsequencer/run.py"]
-=======
-CMD ["uv", "run", "python3", "zsequencer/run.py"]
->>>>>>> db2fd867
+CMD ["uv", "run", "--no-sync", "zsequencer/run.py"]