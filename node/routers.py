"""This module defines the FastAPI router for node."""

<<<<<<< HEAD
import hashlib
import threading
=======
import asyncio
>>>>>>> e0b8fcb1
import time

from fastapi import APIRouter, Depends, Header, HTTPException, Query, Request

from common import utils
from common.api_models import (
    AppState,
    BatchSignatureInfo,
    DisputeData,
    DisputeRequest,
    DisputeResponse,
    EmptyResponse,
    GetAppLastBatchResponse,
    GetAppsLastBatchResponse,
    GetBatchesData,
    GetBatchesResponse,
    NodePutBatchRequest,
    NodePutBulkBatchesRequest,
    NodeStateData,
    NodeStateResponse,
    SignSyncPointData,
    SignSyncPointRequest,
    SignSyncPointResponse,
    StatefulBatch,
    SwitchRequest,
)
from common.batch import batch_record_to_stateful_batch
from common.db import zdb
from common.errors import (
    BatchSizeExceededError,
    InvalidRequestError,
    InvalidSequencerError,
    InvalidTimestampError,
    IsNotPostingNodeError,
    IsSequencerError,
    IssueNotFoundError,
    SequencerChangeNotApprovedError,
)
from common.logger import zlogger
from config import zconfig
from node import switch, tasks
from settings import MODE_PROD

router = APIRouter()


@router.put(
    "/batches",
    dependencies=[
        Depends(utils.validate_version("node")),
        Depends(utils.not_sequencer),
        Depends(utils.is_synced),
        Depends(utils.not_paused),
        Depends(utils.authenticate),
    ],
)
async def put_bulk_batches(request: NodePutBulkBatchesRequest) -> EmptyResponse:
    """Submit multiple batches for different applications in a single request."""
    if "posting" not in zconfig.NODE["roles"]:
        raise IsNotPostingNodeError()

    valid_apps = set(zconfig.APPS)
    filtered_batches_mapping = {
        app_name: batches
        for app_name, batches in request.root.items()
        if app_name in valid_apps
    }

    for app_name, batches in filtered_batches_mapping.items():
        valid_batches = [
            str(item)
            for item in batches
            if utils.get_utf8_size_kb(str(item)) <= zconfig.MAX_BATCH_SIZE_KB
        ]
        zlogger.info(
            f"The batches are going to be initialized. app: {app_name}, number of batches: {len(valid_batches)}."
        )
        zdb.init_batches(app_name, valid_batches)

    return EmptyResponse(message="The batches are received successfully.")


@router.put(
    "/{app_name}/batches",
    dependencies=[
        Depends(utils.validate_version("node")),
        Depends(utils.not_sequencer),
        Depends(utils.is_synced),
        Depends(utils.not_paused),
        Depends(utils.authenticate),
    ],
)
async def put_batches(app_name: str, request: NodePutBatchRequest) -> EmptyResponse:
    """Submit a batch to be sequenced for the specified application."""
    if "posting" not in zconfig.NODE["roles"]:
        raise IsNotPostingNodeError()

    if not app_name:
        raise InvalidRequestError("app_name is required.")

    if app_name not in list(zconfig.APPS):
        raise InvalidRequestError(f"Invalid app name: {app_name}.")

    data = request.root

    if utils.get_utf8_size_kb(data) > zconfig.MAX_BATCH_SIZE_KB:
        raise BatchSizeExceededError()

    zlogger.info(f"The batch is added. app: {app_name}, data length: {len(data)}.")
    zdb.init_batches(app_name, [data])

    return EmptyResponse(message="The batch is received successfully.")


@router.post(
    "/sign_sync_point",
    dependencies=[
        Depends(utils.validate_version("node")),
        Depends(utils.not_sequencer),
        Depends(utils.is_synced),
        Depends(utils.authenticate),
    ],
)
async def post_sign_sync_point(request: SignSyncPointRequest) -> SignSyncPointResponse:
    """Sign a synchronization point to contribute to batch consensus.

    This endpoint can only be called by the current active sequencer."""
    # Sequencer verification is handled by verify_sequencer_signature dependency
    signature = tasks.sign_sync_point(
        {
            "app_name": request.app_name,
            "state": request.state,
            "index": request.index,
            "chaining_hash": request.chaining_hash,
        }
    )
    response_data = SignSyncPointData(
        app_name=request.app_name,
        state=request.state,
        index=request.index,
        chaining_hash=request.chaining_hash,
        signature=signature,
    )

    return SignSyncPointResponse(data=response_data)


@router.post(
    "/dispute",
    dependencies=[
        Depends(utils.validate_version("node")),
        Depends(utils.not_sequencer),
        Depends(utils.is_synced),
        Depends(utils.authenticate),
    ],
)
async def post_dispute(request: DisputeRequest) -> DisputeResponse:
    """Report a dispute about sequencer issues and receive a signed confirmation."""
    if request.sequencer_id != zconfig.SEQUENCER["id"]:
        raise InvalidSequencerError()

    for app_name, batch in request.apps_censored_batches.items():
        zdb.init_batches(app_name, [batch])

    if (
        zdb.is_sequencer_censoring()
        or zdb.has_delayed_batches()
        or zdb.is_sequencer_down
    ):
        now = int(time.time())
        if not (now - 5 <= request.timestamp <= now + 5):
            raise InvalidTimestampError()

        signature = utils.eth_sign(f"{zconfig.SEQUENCER['id']}{request.timestamp}")

        response_data = DisputeData(
            node_id=zconfig.NODE["id"],
            old_sequencer_id=zconfig.SEQUENCER["id"],
            new_sequencer_id=switch.get_next_sequencer_id(zconfig.SEQUENCER["id"]),
            timestamp=request.timestamp,
            signature=signature,
        )

        return DisputeResponse(data=response_data)

    raise IssueNotFoundError()


@router.post(
    "/switch",
    dependencies=[
        Depends(utils.validate_version("node")),
        Depends(utils.authenticate),
    ],
)
async def post_switch_sequencer(request: SwitchRequest) -> EmptyResponse:
    """Initiate a sequencer switch based on provided signatures."""
    proofs = request.proofs

    if not switch.is_switch_approved(proofs):
        raise SequencerChangeNotApprovedError()

    old_sequencer_id, new_sequencer_id = switch.get_switch_parameter_from_proofs(proofs)

    zlogger.info(
        f"switch request received {zconfig.NODES[old_sequencer_id]['socket']} -> {zconfig.NODES[new_sequencer_id]['socket']}."
    )
    asyncio.create_task(switch.switch_sequencer(old_sequencer_id, new_sequencer_id))

    return EmptyResponse(message="Sequencer switch initiated successfully.")


@router.get(
    "/state",
)
async def get_state() -> NodeStateResponse:
    """Retrieve current node information and application status."""
    if (
        zconfig.get_mode() == MODE_PROD
        and zconfig.NODE["id"] == zconfig.SEQUENCER["id"]
    ):
        raise IsSequencerError()

    app_states = {}
    for app_name in list(zconfig.APPS.keys()):
        last_sequenced_batch_record = zdb.get_last_operational_batch_record_or_empty(
            app_name, "sequenced"
        )
        last_locked_batch_record = zdb.get_last_operational_batch_record_or_empty(
            app_name, "locked"
        )
        last_finalized_batch_record = zdb.get_last_operational_batch_record_or_empty(
            app_name, "finalized"
        )

        app_states[app_name] = AppState(
            last_sequenced_index=last_sequenced_batch_record.get("index", 0),
            last_locked_index=last_locked_batch_record.get("index", 0),
            last_finalized_index=last_finalized_batch_record.get("index", 0),
        )

    node_state = NodeStateData(
        sequencer=zconfig.NODE["id"] == zconfig.SEQUENCER["id"],
        version=zconfig.VERSION,
        sequencer_id=zconfig.SEQUENCER["id"],
        node_id=zconfig.NODE["id"],
        pubkeyG2_X=zconfig.NODE["pubkeyG2_X"],
        pubkeyG2_Y=zconfig.NODE["pubkeyG2_Y"],
        address=zconfig.NODE["address"],
        apps=app_states,
    )

    return NodeStateResponse(data=node_state)


@router.get(
    "/{app_name}/batches/{state}/last",
    dependencies=[
        Depends(utils.validate_version("node")),
    ],
)
async def get_last_batch_by_state(app_name: str, state: str) -> GetAppLastBatchResponse:
    """Get the latest batch for a specific application in the given state."""
    if app_name not in zconfig.APPS:
        raise InvalidRequestError("Invalid app name.")

    if state not in {"locked", "finalized"}:
        raise InvalidRequestError("Invalid state. Must be 'locked' or 'finalized'.")

    last_batch_record = zdb.get_last_operational_batch_record_or_empty(app_name, state)

    if last_batch_record:
        stateful_batch_dict = batch_record_to_stateful_batch(
            app_name, last_batch_record
        )
        stateful_batch = StatefulBatch.from_typed_dict(stateful_batch_dict)
        return GetAppLastBatchResponse(data=stateful_batch)
    else:
        return GetAppLastBatchResponse(data=None)


@router.get(
    "/batches/{state}/last",
    dependencies=[
        Depends(utils.validate_version("node")),
    ],
)
async def get_last_batches_in_bulk_mode(state: str) -> GetAppsLastBatchResponse:
    """Retrieve the latest batches for all applications in one request."""
    if state not in {"locked", "finalized"}:
        raise InvalidRequestError("Invalid state. Must be 'locked' or 'finalized'.")

    # Create a dictionary of app_name -> StatefulBatch (Pydantic models)
    last_batch_records = {}
    for app_name in zconfig.APPS:
        last_batch = zdb.get_last_operational_batch_record_or_empty(app_name, state)
        if last_batch:
            last_batch_records[app_name] = StatefulBatch.from_typed_dict(
                batch_record_to_stateful_batch(app_name, last_batch)
            )

    return GetAppsLastBatchResponse(data=last_batch_records)


@router.get(
    "/{app_name}/batches/{state}",
    dependencies=[
        Depends(utils.validate_version("node")),
    ],
)
async def get_batches(
    app_name: str, state: str, after: int = Query(0, ge=0)
) -> GetBatchesResponse:
    """Retrieve batches for an application with pagination support."""
    if app_name not in zconfig.APPS:
        raise InvalidRequestError("Invalid app name.")

    batch_sequence = await zdb.get_global_operational_batch_sequence(
        app_name, state, after
    )

    if not batch_sequence:
        return GetBatchesResponse(data=None)

    for i, batch_record in enumerate(batch_sequence.records()):
        assert batch_record["index"] == after + i + 1, (
            f"error in getting batches: {batch_record['index']} != {after + i + 1}, {i}, "
            f"{[batch_record['index'] for batch_record in batch_sequence.records()]}\n"
            f"{zdb.apps[app_name]['operational_batch_sequence']}"
        )

    first_chaining_hash = batch_sequence.get_first_or_empty()["batch"]["chaining_hash"]

    finalized = next(
        (
            BatchSignatureInfo(
                signature=b["batch"]["finalization_signature"],
                chaining_hash=b["batch"]["chaining_hash"],
                nonsigners=b["batch"]["finalized_nonsigners"],
                index=b["index"],
                tag=b["batch"]["finalized_tag"],
            )
            for b in batch_sequence.records(reverse=True)
            if b["batch"].get("finalization_signature")
        ),
        None,
    )

    locked = next(
        (
            BatchSignatureInfo(
                signature=b["batch"]["lock_signature"],
                chaining_hash=b["batch"]["chaining_hash"],
                nonsigners=b["batch"]["locked_nonsigners"],
                index=b["index"],
                tag=b["batch"]["locked_tag"],
            )
            for b in batch_sequence.records(reverse=True)
            if b["batch"].get("lock_signature")
        ),
        None,
    )

    response_data = GetBatchesData(
        batches=[b["body"] for b in batch_sequence.batches()],
        first_chaining_hash=first_chaining_hash,
        finalized=finalized,
        locked=locked,
    )

    return GetBatchesResponse(data=response_data)<|MERGE_RESOLUTION|>--- conflicted
+++ resolved
@@ -1,11 +1,6 @@
 """This module defines the FastAPI router for node."""
 
-<<<<<<< HEAD
-import hashlib
-import threading
-=======
 import asyncio
->>>>>>> e0b8fcb1
 import time
 
 from fastapi import APIRouter, Depends, Header, HTTPException, Query, Request
