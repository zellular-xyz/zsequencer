--- conflicted
+++ resolved
@@ -41,16 +41,11 @@
         # Load fields from config
         self.THRESHOLD_PERCENT = node_config.threshold_percent
         self.INIT_SEQUENCER_ID = node_config.init_sequencer_id
-<<<<<<< HEAD
-        self.SEQUENCER = {"id": self.INIT_SEQUENCER_ID}
-        self.API_BATCHES_LIMIT = node_config.api_batches_limit
-=======
         self.SEQUENCER = {'id': self.INIT_SEQUENCER_ID}
         self.BANDWIDTH_KB_PER_WINDOW = node_config.bandwidth_kb_per_window
         self.PUSH_RATE_LIMIT_WINDOW_SECONDS = node_config.push_rate_limit_window_seconds
         self.MAX_BATCH_SIZE_KB = node_config.max_batch_size_kb
 
->>>>>>> 32bca2bb
         self.FETCH_APPS_AND_NODES_INTERVAL = node_config.fetch_apps_and_nodes_interval
 
         self.AGGREGATION_TIMEOUT = node_config.aggregation_timeout
