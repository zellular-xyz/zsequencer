--- conflicted
+++ resolved
@@ -313,18 +313,9 @@
 
     zdb.reinitialize_sequenced_batches(app_name=app_name)
 
-<<<<<<< HEAD
-    #  timeout value (in seconds)
-    timeout = aiohttp.ClientTimeout(total=5)
-
-    async with aiohttp.ClientSession(timeout=timeout) as session:
-        while True:
-            try:
-=======
     while True:
         try:
             async with aiohttp.ClientSession() as session:
->>>>>>> e0b8fcb1
                 url = f"{peer_node_socket}/node/{app_name}/batches/sequenced"
                 params = {"after": after_index}
 
@@ -403,20 +394,7 @@
     socket = zconfig.NODES[node_id]["socket"]
     url = f"{socket}/node/batches/locked/last"
     try:
-<<<<<<< HEAD
-        async with session.get(
-            url, headers=zconfig.HEADERS, timeout=aiohttp.ClientTimeout(total=5)
-        ) as response:
-            if response.status != 200:
-                error_text = await response.text()
-                zlogger.warning(
-                    f"Failed to fetch last locked record from node {socket}: {error_text}"
-                )
-                return None
-
-=======
         async with session.get(url) as response:
->>>>>>> e0b8fcb1
             data = await response.json()
 
     except (ClientError, HTTPError, asyncio.TimeoutError) as e:
