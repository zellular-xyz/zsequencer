--- conflicted
+++ resolved
@@ -62,7 +62,6 @@
         raise IsPausedError()
 
 
-<<<<<<< HEAD
 async def authenticate(request: Request, signature: str = Header(None)) -> None:
     """Decorator to authenticate the request."""
     if signature is None:
@@ -94,9 +93,6 @@
         zlogger.error(f"Authentication error: {str(e)}")
         raise InvalidRequestError("Authentication error")
 
-
-=======
->>>>>>> e0b8fcb1
 def eth_sign(message: str) -> str:
     """Sign a message using the node's private key."""
     message_encoded = encode_defunct(text=message)
