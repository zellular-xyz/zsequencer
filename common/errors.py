"""This module defines standardized error codes and messages for use across the application."""

import logging

from fastapi import HTTPException, status


class BaseHTTPError(HTTPException):
    status_code = status.HTTP_500_INTERNAL_SERVER_ERROR
    message = "An error occurred"
    log_level = logging.ERROR

    def __init__(self, message: str = None):
        super().__init__(
            status_code=self.status_code,
            detail={
                "status": "error",
                "error": {
                    "code": self.__class__.__name__,
                    "message": message or self.message,
                },
            },
        )


class InvalidRequestError(BaseHTTPError):
    status_code = status.HTTP_400_BAD_REQUEST
    message = "The request is invalid."
    log_level = logging.ERROR


class IsSequencerError(BaseHTTPError):
    status_code = status.HTTP_403_FORBIDDEN
    message = (
        "This node is the sequencer and this route is not available on the sequencer."
    )
    log_level = logging.DEBUG


class IsNotSequencerError(BaseHTTPError):
    status_code = status.HTTP_403_FORBIDDEN
    message = "This node is not the sequencer and this route is only available on the sequencer."
    log_level = logging.DEBUG


class NotSyncedError(BaseHTTPError):
    status_code = status.HTTP_503_SERVICE_UNAVAILABLE
    message = "The node is not synced with the sequencer."
    log_level = logging.WARNING


class InvalidSequencerError(BaseHTTPError):
    status_code = status.HTTP_400_BAD_REQUEST
    message = "The sequencer ID is invalid."
    log_level = logging.INFO


class IssueNotFoundError(BaseHTTPError):
    status_code = status.HTTP_404_NOT_FOUND
    message = "The specified issue was not found."
    log_level = logging.INFO
<<<<<<< HEAD
=======


class InvalidTimestampError(BaseHTTPError):
    status_code = status.HTTP_400_BAD_REQUEST
    message = "Requested timestamp does not match the node timestamp."
    log_level = logging.INFO
>>>>>>> e0b8fcb1


class SequencerChangeNotApprovedError(BaseHTTPError):
    status_code = status.HTTP_403_FORBIDDEN
    message = "The sequencer change request is not approved."
    log_level = logging.INFO


class PermissionDeniedError(BaseHTTPError):
    status_code = status.HTTP_403_FORBIDDEN
    message = "Permission denied."
    log_level = logging.ERROR


class InvalidNodeVersionError(BaseHTTPError):
    status_code = status.HTTP_400_BAD_REQUEST
    message = "Invalid node version. Please get the latest version of node."
    log_level = logging.DEBUG


class IsPausedError(BaseHTTPError):
    status_code = status.HTTP_503_SERVICE_UNAVAILABLE
    message = "This node is paused."
    log_level = logging.DEBUG


class IsNotPostingNodeError(BaseHTTPError):
    status_code = status.HTTP_403_FORBIDDEN
    message = "This node does not have posting role."
    log_level = logging.DEBUG


class BatchesLimitExceededError(BaseHTTPError):
    status_code = status.HTTP_429_TOO_MANY_REQUESTS
    message = "Batches limit volume exceeded."
    log_level = logging.ERROR


class BatchSizeExceededError(BaseHTTPError):
    status_code = status.HTTP_429_TOO_MANY_REQUESTS
    message = "The batch exceeds the maximum allowed size."
    log_level = logging.WARNING<|MERGE_RESOLUTION|>--- conflicted
+++ resolved
@@ -59,15 +59,12 @@
     status_code = status.HTTP_404_NOT_FOUND
     message = "The specified issue was not found."
     log_level = logging.INFO
-<<<<<<< HEAD
-=======
 
 
 class InvalidTimestampError(BaseHTTPError):
     status_code = status.HTTP_400_BAD_REQUEST
     message = "Requested timestamp does not match the node timestamp."
     log_level = logging.INFO
->>>>>>> e0b8fcb1
 
 
 class SequencerChangeNotApprovedError(BaseHTTPError):
