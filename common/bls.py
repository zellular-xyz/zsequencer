"""Module for handling BLS signatures and related operations.
"""

import asyncio
import json
from typing import Any

import aiohttp
from eigensdk.crypto.bls import attestation

from config import zconfig

from . import utils
from .logger import zlogger


def bls_sign(message: str) -> str:
    """Sign a message using BLS."""
    signature: attestation.Signature = zconfig.NODE["bls_key_pair"].sign_message(
        message.encode("utf-8"),
    )
    return signature.getStr(10).decode("utf-8")


def get_signers_aggregated_public_key(
    nonsigners: list[str], aggregated_public_key: attestation.G2Point,
) -> attestation.G2Point:
    """Generate aggregated public key of the signers."""
    for nonsigner in nonsigners:
        non_signer_public_key: attestation.G2Point = zconfig.NODES[nonsigner][
            "public_key_g2"
        ]
        aggregated_public_key = aggregated_public_key - non_signer_public_key
    return aggregated_public_key


def is_bls_sig_verified(
    signature_hex: str, message: str, public_key: attestation.G2Point,
) -> bool:
    """Verify a BLS signature."""
    signature: attestation.Signature = attestation.new_zero_signature()
    signature.setStr(signature_hex.encode("utf-8"))
    return signature.verify(public_key, message.encode("utf-8"))


async def gather_signatures(
    sign_tasks: dict[asyncio.Task, str],
) -> dict[str, Any] | None:
    """Gather signatures from nodes until the stake of nodes reaches the threshold"""
    completed_results = {}
    pending_tasks = list(sign_tasks.keys())
    stake_percent = 100 * zconfig.NODE["stake"] / zconfig.TOTAL_STAKE
    try:
        while stake_percent < zconfig.THRESHOLD_PERCENT:
            done, pending_tasks = await asyncio.wait(
                pending_tasks, return_when=asyncio.FIRST_COMPLETED,
            )
            for task in done:
                if not task.result():
                    continue
                node_id = sign_tasks[task]
                completed_results[node_id] = task.result()
                stake_percent += (
                    100 * zconfig.NODES[node_id]["stake"] / zconfig.TOTAL_STAKE
                )

    except Exception as error:
        if not isinstance(error, ValueError):  # For empty list
            zlogger.exception(f"An unexpected error occurred: {error}")
    return completed_results, stake_percent


async def gather_and_aggregate_signatures(
    data: dict[str, Any], node_ids: set[str],
) -> dict[str, Any] | None:
    """Gather and aggregate signatures from nodes.
    Lock NODES and TAG and other zconfig
    """
    tag = zconfig.NETWORK_STATUS_TAG
    network_state = zconfig.get_network_state(tag)
    node_info, network_nodes_info, total_stake = (
        zconfig.NODE,
        network_state.nodes,
        network_state.total_stake,
    )

    stake = (
        sum([network_nodes_info[node_id]["stake"] for node_id in node_ids])
        + node_info["stake"]
    )
    if 100 * stake / total_stake < zconfig.THRESHOLD_PERCENT:
        return None

    if not node_ids.issubset(set(network_nodes_info.keys())):
        return None

    message: str = utils.gen_hash(json.dumps(data, sort_keys=True))
    sign_tasks: dict[asyncio.Task, str] = {
        asyncio.create_task(
            request_signature(
                node_id=node_id,
                url=f"{network_nodes_info[node_id]['socket']}/node/sign_sync_point",
                data=data,
                message=message,
                timeout=120,
            ),
        ): node_id
        for node_id in node_ids
    }
    try:
        signatures, stake_percent = await asyncio.wait_for(
            gather_signatures(sign_tasks), timeout=zconfig.AGGREGATION_TIMEOUT,
        )
    except TimeoutError:
        zlogger.exception(
            f"Aggregation of signatures timed out after {zconfig.AGGREGATION_TIMEOUT} seconds.",
        )
        return None

    if stake_percent < zconfig.THRESHOLD_PERCENT:
        return None

    data["signature"] = bls_sign(message)
    signatures[node_info["id"]] = data

    nonsigners = list(set(network_nodes_info.keys()) - set(signatures.keys()))
    aggregated_signature: str = gen_aggregated_signature(list(signatures.values()))
    zlogger.info(f"data: {data}, message: {message}, nonsigners: {nonsigners}")
    return {
        "message": message,
        "signature": aggregated_signature,
        "nonsigners": nonsigners,
        "tag": tag,
    }


async def request_signature(
    node_id: str, url: str, data: dict[str, Any], message: str, timeout: int = 120,
) -> dict[str, Any] | None:
    """Request a signature from a node."""
    async with aiohttp.ClientSession() as session:
        try:
            async with session.post(
                url, json=data, timeout=timeout, headers=zconfig.HEADERS,
            ) as response:
                response_json = await response.json()
                if response_json.get("status") != "success":
                    return None

                signature: attestation.Signature = attestation.new_zero_signature()
                signature.setStr(response_json["data"]["signature"].encode("utf-8"))
                if not signature.verify(
                    pub_key=zconfig.NODES[node_id]["public_key_g2"],
                    msg_bytes=message.encode("utf-8"),
                ):
                    return None
                return response_json["data"]

        except TimeoutError:
            zlogger.warning(f"Requesting signature from {node_id} timeout.")
<<<<<<< HEAD
        except Exception:
            zlogger.exception(
                f"An unexpected error occurred requesting signature from {node_id}:",
            )
=======
        except Exception as e:
            zlogger.warning(f"An unexpected error occurred requesting signature from {node_id}: {e}")
>>>>>>> 32bca2bb
        return None


def gen_aggregated_signature(signatures: list[dict[str, Any] | None]) -> str:
    """Aggregate individual signatures into a single signature."""
    aggregated_signature: attestation.Signature = attestation.new_zero_signature()
    for signature in signatures:
        if not signature:
            continue
        sig: attestation.Signature = attestation.new_zero_signature()
        sig.setStr(signature["signature"].encode("utf-8"))
        aggregated_signature = aggregated_signature + sig

    return aggregated_signature.getStr(10).decode("utf-8")<|MERGE_RESOLUTION|>--- conflicted
+++ resolved
@@ -158,15 +158,8 @@
 
         except TimeoutError:
             zlogger.warning(f"Requesting signature from {node_id} timeout.")
-<<<<<<< HEAD
-        except Exception:
-            zlogger.exception(
-                f"An unexpected error occurred requesting signature from {node_id}:",
-            )
-=======
         except Exception as e:
             zlogger.warning(f"An unexpected error occurred requesting signature from {node_id}: {e}")
->>>>>>> 32bca2bb
         return None
 
 
