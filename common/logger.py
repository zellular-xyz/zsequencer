--- conflicted
+++ resolved
@@ -35,15 +35,6 @@
 console_handler: StreamHandler = logging.StreamHandler()
 console_handler.setFormatter(console_str_formatter)
 
-<<<<<<< HEAD
-# Set up file handler
-file_str_formatter: logging.Formatter = logging.Formatter(
-    fmt="%(asctime)s - %(levelname)s - %(filename)s(%(lineno)d) - %(message)s",
-    datefmt="%Y-%m-%d %H:%M:%S",
-)
-
-=======
->>>>>>> e0b8fcb1
 # Add handlers to the logger
 zlogger.addHandler(console_handler)
 
