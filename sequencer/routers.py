"""This module defines the FastAPI router for sequencer."""

import time

from fastapi import APIRouter, Depends, Header

from common import auth, utils
from common.api_models import (
    BatchSignatureInfo,
    SequencerPutBatchesRequest,
    SequencerPutBatchesResponse,
    SequencerPutBatchesResponseData,
)
from common.db import zdb
from common.errors import (
    BatchesLimitExceededError,
    BatchSizeExceededError,
    InvalidRequestError,
    PermissionDeniedError,
)
from config import zconfig
from sequencer.rate_limit import try_acquire_rate_limit_of_other_nodes

router = APIRouter()


@router.put(
    "/batches",
    dependencies=[
        Depends(utils.validate_version("sequencer")),
        Depends(auth.verify_node_access),
        Depends(utils.sequencer_only),
        Depends(utils.not_paused),
    ],
)
async def put_batches(
    request: SequencerPutBatchesRequest,
    signer: str | None = Header(None),
) -> SequencerPutBatchesResponse:
    """Submit batches to the sequencer for ordering and consensus."""
    node_id = signer
    # Check rate limits
    if not try_acquire_rate_limit_of_other_nodes(
        node_id=node_id, batch_bodies=request.batches
    ):
        raise BatchesLimitExceededError()
    # Validate batch sizes
    for batch in request.batches:
        if utils.get_utf8_size_kb(batch) > zconfig.MAX_BATCH_SIZE_KB:
            raise BatchSizeExceededError()

    if str(node_id) not in zconfig.last_state.posting_nodes:
        raise PermissionDeniedError(f"{node_id} is not a posting node.")
    if request.app_name not in zconfig.APPS:
        raise InvalidRequestError(f"{request.app_name} is not a valid app name.")
<<<<<<< HEAD
    response_data = await _put_batches(request, node_id)
=======
    response_data = await _put_batches(request)
>>>>>>> 81ec06e3
    return SequencerPutBatchesResponse(data=response_data)


async def _put_batches(
    request: SequencerPutBatchesRequest,
    node_id: str,
) -> SequencerPutBatchesResponseData:
    """Process the batches data and return a structured response."""
    zdb.sequencer_init_batch_bodies(
        app_name=request.app_name,
        batch_bodies=request.batches,
    )
    batch_sequence = await zdb.get_global_operational_batch_sequence(
        app_name=request.app_name,
        after=request.sequenced_index,
    )
    last_finalized_batch_record = zdb.get_last_operational_batch_record_or_empty(
        app_name=request.app_name,
        state="finalized",
    )
    last_finalized_index = last_finalized_batch_record.get("index", 0)
    last_locked_batch_record = zdb.get_last_operational_batch_record_or_empty(
        app_name=request.app_name,
        state="locked",
    )
    if batch_sequence:
        if batch_sequence.get_last_or_empty()[
            "index"
        ] < last_finalized_batch_record.get("index", 0):
            last_finalized_batch_record = next(
                (
                    d
                    for d in batch_sequence.records(reverse=True)
                    if "finalization_signature" in d["batch"]
                ),
                {},
            )
        if batch_sequence.get_last_or_empty()["index"] < last_locked_batch_record.get(
            "index",
            0,
        ):
            last_locked_batch_record = next(
                (
                    d
                    for d in batch_sequence.records(reverse=True)
                    if "lock_signature" in d["batch"]
                ),
                {},
            )
    zdb.upsert_node_state(
        {
            "app_name": request.app_name,
            "node_id": node_id,
            "sequenced_index": request.sequenced_index,
            "sequenced_chaining_hash": request.sequenced_chaining_hash,
            "locked_index": request.locked_index,
            "locked_chaining_hash": request.locked_chaining_hash,
            "update_timestamp": time.time(),
        },
    )

    last_finalized_batch = last_finalized_batch_record.get("batch", {})
    last_locked_batch = last_locked_batch_record.get("batch", {})

    return SequencerPutBatchesResponseData(
        batches=[batch["body"] for batch in batch_sequence.batches()],
        last_finalized_index=last_finalized_index,
        finalized=BatchSignatureInfo(
            index=last_finalized_batch_record.get("index", 0),
            chaining_hash=last_finalized_batch.get("chaining_hash", ""),
            signature=last_finalized_batch.get("finalization_signature", ""),
            nonsigners=last_finalized_batch.get("finalized_nonsigners", []),
            tag=last_finalized_batch.get("finalized_tag", 0),
        ),
        locked=BatchSignatureInfo(
            index=last_locked_batch_record.get("index", 0),
            chaining_hash=last_locked_batch.get("chaining_hash", ""),
            signature=last_locked_batch.get("lock_signature", ""),
            nonsigners=last_locked_batch.get("locked_nonsigners", []),
            tag=last_locked_batch.get("locked_tag", 0),
        ),
    )<|MERGE_RESOLUTION|>--- conflicted
+++ resolved
@@ -53,11 +53,8 @@
         raise PermissionDeniedError(f"{node_id} is not a posting node.")
     if request.app_name not in zconfig.APPS:
         raise InvalidRequestError(f"{request.app_name} is not a valid app name.")
-<<<<<<< HEAD
+
     response_data = await _put_batches(request, node_id)
-=======
-    response_data = await _put_batches(request)
->>>>>>> 81ec06e3
     return SequencerPutBatchesResponse(data=response_data)
 
 
